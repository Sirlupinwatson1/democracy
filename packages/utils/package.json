{
  "name": "demo-utils",
<<<<<<< HEAD
  "version": "0.3.3-alpha.4",
=======
  "version": "0.3.7-alpha.0",
>>>>>>> 7a37eef8
  "description": "Utilities for a distributed country on Ethereum",
  "directories": {
    "tests": "tests"
  },
  "publishConfig": {
    "access": "public"
  },
  "dependencies": {
    "colors": "1.3.3",
    "dotenv": "7.0.0",
    "ethereumjs-util": "6.1.0",
    "ethjs": "0.4.0",
    "immutable": "4.0.0-rc.12"
  },
  "devDependencies": {
    "chai": "4.2.0"
  },
  "scripts": {
    "test": "NODE_ENV=DEVELOPMENT mocha ./tests --trace-warnings --exit --colors --recursive --reporter spec -t 15000",
    "lint": "exit 0",
    "lint:fix": "eslint --fix -c ../../.eslintrc.json *.js tests/*.js src/*.js",
    "cov": ". ../../.covenv; ../../node_modules/nyc/bin/nyc.js --reporter=lcov --reporter=text-summary yarn test && ../../node_modules/nyc/bin/nyc.js reporter --reporter=text-lcov | npx coveralls"
  },
  "repository": {
    "type": "git",
    "url": "git+https://github.com/invisible-college/democracy.git"
  },
  "keywords": [
    "ethereum",
    "javascript",
    "framework"
  ],
  "author": "Paul Pham",
  "license": "MIT",
  "bugs": {
    "url": "https://github.com/invisible-college/democracy/issues"
  },
  "homepage": "https://github.com/invisible-college/democracy#readme",
  "gitHead": "e6eb5b4ddb1a324c68d19be66a52b2c3f77adb6c"
}<|MERGE_RESOLUTION|>--- conflicted
+++ resolved
@@ -1,10 +1,6 @@
 {
   "name": "demo-utils",
-<<<<<<< HEAD
-  "version": "0.3.3-alpha.4",
-=======
   "version": "0.3.7-alpha.0",
->>>>>>> 7a37eef8
   "description": "Utilities for a distributed country on Ethereum",
   "directories": {
     "tests": "tests"
