--- conflicted
+++ resolved
@@ -1,10 +1,6 @@
 {
   "name": "demo-webify",
-<<<<<<< HEAD
-  "version": "0.3.3-alpha.4",
-=======
   "version": "0.3.7-alpha.0",
->>>>>>> 7a37eef8
   "description": "Generic tools to webify a distributed country",
   "keywords": "democracy ethereum webpack",
   "author": "Paul Pham",
@@ -22,21 +18,12 @@
   "private": true,
   "dependencies": {
     "@aztec/secp256k1": "^1.0.1",
-<<<<<<< HEAD
-    "demo-client": "^0.3.3-alpha.4",
-    "demo-contract": "^0.3.3-alpha.4",
-    "demo-depart": "^0.3.3-alpha.4",
-    "demo-keys": "^0.3.3-alpha.4",
-    "demo-utils": "^0.3.3-alpha.4",
-    "democracy.js": "^0.3.3-alpha.4"
-=======
     "demo-client": "^0.3.7-alpha.0",
     "demo-contract": "^0.3.7-alpha.0",
     "demo-depart": "^0.3.7-alpha.0",
     "demo-keys": "^0.3.7-alpha.0",
     "demo-utils": "^0.3.7-alpha.0",
     "democracy.js": "^0.3.7-alpha.0"
->>>>>>> 7a37eef8
   },
   "devDependencies": {
     "babel-core": "^6.26.3",
