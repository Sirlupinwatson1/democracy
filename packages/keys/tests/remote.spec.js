'use strict'
const { getDescribe } = require('./walletCommon')
const { getNetwork }  = require('demo-utils')
<<<<<<< HEAD
const { toWei }       = require('ethjs-unit')
const { wallet }      = require('demo-keys')
=======
const { toWei }       = require('web3-utils')
const { wallet, isAccount }
                      = require('demo-keys')
const { assert }      = require('chai')
>>>>>>> 7a37eef8

/*
describe('Local wallet store for accounts',
         getDescribe() )
*/
describe('Remote wallet store for accounts',
  getDescribe(wallet.init({autoConfig: true, unlockSeconds: 1})) )

describe('Create spender ETH from remote account', () => {

  let testAccounts
  let address
  let eth

  before(async () => {
    await wallet.init({ autoConfig: true, unlockSeconds: 1 })
    let { address: _address } = await wallet.prepareSignerEth({
      autoCreate    : true,
    })
    address    = _address
    eth        = getNetwork()
    testAccounts = await eth.accounts()
  })
  
  it( 'makes unlocked account available immediately', async () => {
    assert( isAccount(wallet.getAccountSync(address)), `Valid account for ${address}` )
  })

  it( 'Is able to send transactions from a spender account', async () => {
    await wallet.payTest({
      eth         : eth, 
      fromAddress : testAccounts[5],
      toAddress   : address,
      weiValue    : toWei('0.01', 'ether'),
      overage     : toWei('0.001', 'ether'),
    })
    await wallet.pay({
      fromAddress : address,
      toAddress   : testAccounts[5],
      payAll      : true,
      overage     : toWei('0.001', 'ether'),
    })
  })

})<|MERGE_RESOLUTION|>--- conflicted
+++ resolved
@@ -1,15 +1,10 @@
 'use strict'
 const { getDescribe } = require('./walletCommon')
 const { getNetwork }  = require('demo-utils')
-<<<<<<< HEAD
-const { toWei }       = require('ethjs-unit')
-const { wallet }      = require('demo-keys')
-=======
 const { toWei }       = require('web3-utils')
 const { wallet, isAccount }
                       = require('demo-keys')
 const { assert }      = require('chai')
->>>>>>> 7a37eef8
 
 /*
 describe('Local wallet store for accounts',
