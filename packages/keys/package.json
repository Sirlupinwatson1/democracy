--- conflicted
+++ resolved
@@ -1,10 +1,6 @@
 {
   "name": "demo-keys",
-<<<<<<< HEAD
-  "version": "0.3.3-alpha.4",
-=======
   "version": "0.3.7-alpha.0",
->>>>>>> 7a37eef8
   "description": "Key management for Democracy, a minimalist framework for distributed countries",
   "directories": {
     "tests": "tests"
@@ -13,23 +9,19 @@
     "access": "public"
   },
   "dependencies": {
-<<<<<<< HEAD
-    "demo-client": "^0.3.3-alpha.4",
-    "demo-utils": "^0.3.3-alpha.4",
-=======
     "chai-as-promised": "7.1.1",
     "demo-client": "^0.3.7-alpha.0",
     "demo-utils": "^0.3.7-alpha.0",
->>>>>>> 7a37eef8
     "ethjs": "0.4.0",
     "ethjs-provider-signer": "0.1.4",
     "ethjs-signer": "0.1.1",
+    "immutable": "4.0.0-rc.12",
     "keythereum": "^1.0.4",
-    "randombytes": "2.1.0"
+    "randombytes": "2.1.0",
+    "web3-utils": "1.0.0-beta.48"
   },
   "devDependencies": {
-    "chai-as-promised": "7.1.1",
-    "demo-tools": "^0.3.3-alpha.0",
+    "demo-tools": "0.3.3-alpha.0",
     "webpack": "4.29.5",
     "webpack-dev-server": "3.1.14"
   },
