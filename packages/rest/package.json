{
  "name": "demo-rest",
<<<<<<< HEAD
  "version": "0.3.3-alpha.4",
=======
  "version": "0.3.7-alpha.0",
>>>>>>> 7a37eef8
  "description": "a REST server/client for a distributed country's immutable data store",
  "keywords": [
    "rest",
    "server",
    "democracy"
  ],
  "author": "Paul Pham <paul@invisible.college>",
  "homepage": "https://github.com/invisible-college/democracy/tree/master/packages/rest-server#readme",
  "license": "MIT",
  "main": "index.js",
  "directories": {
    "src": "src",
    "tests": "tests"
  },
  "files": [
    "src",
    "server.js",
    "index.js"
  ],
  "publishConfig": {
    "access": "public"
  },
  "repository": {
    "type": "git",
    "url": "git+https://github.com/invisible-college/democracy.git"
  },
  "scripts": {
    "start": "pm2 start ./server.js --watch",
    "monit": "pm2 monit",
    "log": "pm2 log 0",
    "stop": "pm2 stop 0; pm2 del 0",
    "test": "NODE_ENV=DEVELOPMENT mocha ./tests -t 20000 --trace-warnings --exit --colors --recursive --reporter spec"
  },
  "bugs": {
    "url": "https://github.com/invisible-college/democracy/issues"
  },
  "dependencies": {
    "body-parser": "1.18.3",
    "chai": "4.2.0",
<<<<<<< HEAD
    "demo-client": "^0.3.3-alpha.4",
    "demo-utils": "^0.3.3-alpha.4",
=======
    "demo-client": "^0.3.7-alpha.0",
    "demo-utils": "^0.3.7-alpha.0",
>>>>>>> 7a37eef8
    "express": "4.16.4",
    "immutable": "4.0.0-rc.12"
  },
  "devDependencies": {
    "chai-as-promised": "7.1.1",
    "pm2": "3.3.1"
  },
  "gitHead": "e6eb5b4ddb1a324c68d19be66a52b2c3f77adb6c"
}<|MERGE_RESOLUTION|>--- conflicted
+++ resolved
@@ -1,10 +1,6 @@
 {
   "name": "demo-rest",
-<<<<<<< HEAD
-  "version": "0.3.3-alpha.4",
-=======
   "version": "0.3.7-alpha.0",
->>>>>>> 7a37eef8
   "description": "a REST server/client for a distributed country's immutable data store",
   "keywords": [
     "rest",
@@ -44,13 +40,8 @@
   "dependencies": {
     "body-parser": "1.18.3",
     "chai": "4.2.0",
-<<<<<<< HEAD
-    "demo-client": "^0.3.3-alpha.4",
-    "demo-utils": "^0.3.3-alpha.4",
-=======
     "demo-client": "^0.3.7-alpha.0",
     "demo-utils": "^0.3.7-alpha.0",
->>>>>>> 7a37eef8
     "express": "4.16.4",
     "immutable": "4.0.0-rc.12"
   },
