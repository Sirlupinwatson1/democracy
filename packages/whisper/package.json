--- conflicted
+++ resolved
@@ -1,6 +1,6 @@
 {
   "name": "demo-shh",
-  "version": "0.4.9",
+  "version": "0.3.8",
   "description": "Distributed private messaging for a distributed country",
   "keywords": [
     "ethereum",
@@ -35,19 +35,10 @@
   "dependencies": {
     "@babel/polyfill": "^7.7.0",
     "@babel/runtime-corejs2": "^7.4.3",
-<<<<<<< HEAD
-    "demo-tools": "^0.3.3-alpha.0",
+    "demo-tools": "^0.4.4",
     "babel-loader": "^8.0.6",
     "demo-utils": "^0.4.9",
-    "web3": "^1.2.4",
-    "webpack": "^4.41.5",
-    "webpack-dev-server": "^3.10.1"
-=======
-    "demo-utils": "^0.4.9"
->>>>>>> 544212a9
+    "web3": "^1.2.4"
   },
-  "devDependencies": {
-    "demo-tools": "^0.4.4"
-  },
-  "gitHead": "9d69b44230dedbc83369754a50321d3138f9301a"
+  "gitHead": "e6eb5b4ddb1a324c68d19be66a52b2c3f77adb6c"
 }