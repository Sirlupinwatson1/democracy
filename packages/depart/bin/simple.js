--- conflicted
+++ resolved
@@ -8,23 +8,6 @@
 const { Map } = require('immutable')
 const { Logger } = require('demo-utils')
 const LOGGER = new Logger('bin/simple')
-<<<<<<< HEAD
-const { deployerMixin, bmMixin, compileMixin, departMixin, argListMixin, run } = require('..')
-const { createCompiler } = require('demo-compile')
-
-const m0 = argListMixin(Map({
-  'anotherThing': 'foo',
-  unlockSeconds: 10,
-  sourcePathList: ['../test-contracts/contracts'],
-}))
-const m1 = bmMixin()
-const m2 = deployerMixin(Map({}))
-const m3 = compileMixin(createCompiler)
-const m4 = departMixin(Map({
-  name: 'Simple departure',
-}))
-
-=======
 const { deployerMixin, argListMixin, run } = require('demo-transform')
 const { departMixin } = require('..')
 
@@ -37,7 +20,6 @@
 const m2 = departMixin({
   name: 'Simple departure',
 })
->>>>>>> 7a37eef8
 const departFunc = async (state) => {
   const { compile, link, deploy, bm, deployerEth, deployerAddress, anotherThing } = state.toJS()
   LOGGER.info(`Prepared signer at address ${deployerAddress}`)
@@ -48,8 +30,4 @@
   LOGGER.info(`Deployed DifferentSender at ${ds.get('deployAddress')}`)
 }
 
-<<<<<<< HEAD
-run( m0, m1, m2, m3, m4, departFunc ).then(() => console.log("Simply done."))
-=======
-run( [ m0, m1, m2, departFunc ] )
->>>>>>> 7a37eef8
+run( [ m0, m1, m2, departFunc ] )