'use strict'
const fs        = require('fs')
const path      = require('path')
const { Map }   = require('immutable')
const assert    = require('chai').assert
const { toWei } = require('ethjs-unit')

const utils = require('demo-utils') 
const { DB_DIR, COMPILES_DIR, LINKS_DIR, DEPLOYS_DIR, getNetwork, immEqual, Logger } = utils
const { isContract, isCompile, isLink, isDeploy }
                = require('demo-contract')
const { createCompiler }
                = require('demo-compile')
const { getImmutableKey, setImmutableKey }
                = require('demo-utils')

const { wallet } = require('demo-keys')
<<<<<<< HEAD
const { run, argListMixin, bmMixin, compileMixin, deployerMixin, departMixin } = require('..')

const LOGGER = new Logger('depart.spec')
=======
const { run, argListMixin, deployerMixin } = require('demo-transform')
const { departMixin } = require('..')
>>>>>>> 7a37eef8

describe( 'Departures', () => {
  
  let eth = getNetwork()
  let chainId
  let accounts
  let finalState

  const m0 = argListMixin( Map({
<<<<<<< HEAD
    unlockSeconds   : 30,
=======
    unlockSeconds   : 60,
>>>>>>> 7a37eef8
    testValueETH    : '0.1',
    testAccountIndex: 0,
    name            : "simple-departure",
    autoConfig      : false,
    sourcePathList  : ["../../node_modules/demo-test-contracts/contracts"],
  })
  )
  const m1 = deployerMixin()
  const m2 = bmMixin()
  const m3 = compileMixin(createCompiler)
  const m4 = departMixin()

  before(async () => {
    accounts = await eth.accounts()
    LOGGER.debug('before')
    chainId = await eth.net_version()
  })

  it( 'executes a simple departure', async () => { 
    const departFunc = async (state) => {
      const { compile, link, deploy, bm } = state.toJS() 
      const cout = await compile( 'DifferentSender', 'DifferentSender.sol' )
      assert( isCompile(cout) )
      const contract = await bm.getContract( 'DifferentSender' )
      assert( isContract(contract) )
      assert( immEqual(contract, cout.get('DifferentSender')) )

      assert( bm.inputter == getImmutableKey )
      assert( bm.outputter == setImmutableKey )

      const lout = await link( 'DifferentSender', 'link' )
      assert( isLink(lout) )
      const rLink = await bm.getLink('DifferentSender-link')
      assert( immEqual(lout, rLink) )
      
      const dout = await deploy( 'DifferentSender', 'link', 'deploy', new Map({}), true )
      const rDeploy = await bm.getDeploy('DifferentSender-deploy')
      assert( isDeploy(dout) )
      assert( immEqual(dout, rDeploy), `Retrieved deploy\n ${rDeploy}\n not equal to returned deploy\n ${dout}` )
      return new Map({ 'result': true })
    }

<<<<<<< HEAD
    finalState = (await run( m0, m1, m2, m3, m4, departFunc )).toJS()
=======
    finalState = (await run( [ m0, m1, m2, departFunc ] )).toJS()
>>>>>>> 7a37eef8
    LOGGER.debug('finalState', finalState) 
    assert(Map.isMap(finalState.getCompiles()))
    assert(Map.isMap(finalState.getLinks()))
    assert(Map.isMap(finalState.getDeploys()))
    assert.typeOf(finalState.result, 'boolean')
    assert(finalState.result === true) 
    assert.typeOf(finalState.clean, 'function')
    assert(fs.existsSync(path.join(DB_DIR, COMPILES_DIR, 'DifferentSender.json')),
          `DifferentSender compile exists`)
    assert(fs.existsSync(path.join(DB_DIR, LINKS_DIR, 'DifferentSender-link.json')),
          `DifferentSender link exists`)
    assert(fs.existsSync(path.join(DB_DIR, DEPLOYS_DIR, chainId, 'DifferentSender-deploy.json')),
          `DifferentSender deploy exists`)
  })

  it( 'cleans', async () => {
    await finalState.clean()
    await finalState.cleanCompiles()
  })

  it( 'cleaning happens', async () => {
    assert.notOk(fs.existsSync(path.join(DB_DIR, COMPILES_DIR, 'DifferentSender.json')),
                 'DifferentSender compile should be cleaned.')
    assert.notOk(fs.existsSync(path.join(DB_DIR, LINKS_DIR, 'DifferentSender-link.json')))
    assert.notOk(fs.existsSync(path.join(DB_DIR, DEPLOYS_DIR, 'DifferentSender-deploy.json')))
  })

  after(() => {
    wallet.shutdownSync()
  })
})<|MERGE_RESOLUTION|>--- conflicted
+++ resolved
@@ -3,26 +3,17 @@
 const path      = require('path')
 const { Map }   = require('immutable')
 const assert    = require('chai').assert
-const { toWei } = require('ethjs-unit')
+const { toWei } = require('web3-utils')
 
 const utils = require('demo-utils') 
 const { DB_DIR, COMPILES_DIR, LINKS_DIR, DEPLOYS_DIR, getNetwork, immEqual, Logger } = utils
-const { isContract, isCompile, isLink, isDeploy }
-                = require('demo-contract')
-const { createCompiler }
-                = require('demo-compile')
-const { getImmutableKey, setImmutableKey }
-                = require('demo-utils')
+const LOGGER = new Logger('depart.spec')
+const { isContract, isCompile, isLink, isDeploy } = require('demo-contract')
+const { getImmutableKey, setImmutableKey } = require('demo-utils')
 
 const { wallet } = require('demo-keys')
-<<<<<<< HEAD
-const { run, argListMixin, bmMixin, compileMixin, deployerMixin, departMixin } = require('..')
-
-const LOGGER = new Logger('depart.spec')
-=======
 const { run, argListMixin, deployerMixin } = require('demo-transform')
 const { departMixin } = require('..')
->>>>>>> 7a37eef8
 
 describe( 'Departures', () => {
   
@@ -32,11 +23,7 @@
   let finalState
 
   const m0 = argListMixin( Map({
-<<<<<<< HEAD
-    unlockSeconds   : 30,
-=======
     unlockSeconds   : 60,
->>>>>>> 7a37eef8
     testValueETH    : '0.1',
     testAccountIndex: 0,
     name            : "simple-departure",
@@ -45,9 +32,7 @@
   })
   )
   const m1 = deployerMixin()
-  const m2 = bmMixin()
-  const m3 = compileMixin(createCompiler)
-  const m4 = departMixin()
+  const m2 = departMixin()
 
   before(async () => {
     accounts = await eth.accounts()
@@ -75,15 +60,11 @@
       const dout = await deploy( 'DifferentSender', 'link', 'deploy', new Map({}), true )
       const rDeploy = await bm.getDeploy('DifferentSender-deploy')
       assert( isDeploy(dout) )
-      assert( immEqual(dout, rDeploy), `Retrieved deploy\n ${rDeploy}\n not equal to returned deploy\n ${dout}` )
+      assert( immEqual(dout, rDeploy) )
       return new Map({ 'result': true })
     }
 
-<<<<<<< HEAD
-    finalState = (await run( m0, m1, m2, m3, m4, departFunc )).toJS()
-=======
     finalState = (await run( [ m0, m1, m2, departFunc ] )).toJS()
->>>>>>> 7a37eef8
     LOGGER.debug('finalState', finalState) 
     assert(Map.isMap(finalState.getCompiles()))
     assert(Map.isMap(finalState.getLinks()))
@@ -91,22 +72,17 @@
     assert.typeOf(finalState.result, 'boolean')
     assert(finalState.result === true) 
     assert.typeOf(finalState.clean, 'function')
-    assert(fs.existsSync(path.join(DB_DIR, COMPILES_DIR, 'DifferentSender.json')),
-          `DifferentSender compile exists`)
-    assert(fs.existsSync(path.join(DB_DIR, LINKS_DIR, 'DifferentSender-link.json')),
-          `DifferentSender link exists`)
-    assert(fs.existsSync(path.join(DB_DIR, DEPLOYS_DIR, chainId, 'DifferentSender-deploy.json')),
-          `DifferentSender deploy exists`)
+    assert(fs.existsSync(path.join(DB_DIR, COMPILES_DIR, 'DifferentSender.json')))
+    assert(fs.existsSync(path.join(DB_DIR, LINKS_DIR, 'DifferentSender-link.json')))
+    assert(fs.existsSync(path.join(DB_DIR, DEPLOYS_DIR, chainId, 'DifferentSender-deploy.json')))
   })
 
   it( 'cleans', async () => {
     await finalState.clean()
-    await finalState.cleanCompiles()
   })
 
   it( 'cleaning happens', async () => {
-    assert.notOk(fs.existsSync(path.join(DB_DIR, COMPILES_DIR, 'DifferentSender.json')),
-                 'DifferentSender compile should be cleaned.')
+    assert.notOk(fs.existsSync(path.join(DB_DIR, COMPILES_DIR, 'DifferentSender.json')))
     assert.notOk(fs.existsSync(path.join(DB_DIR, LINKS_DIR, 'DifferentSender-link.json')))
     assert.notOk(fs.existsSync(path.join(DB_DIR, DEPLOYS_DIR, 'DifferentSender-deploy.json')))
   })
