--- conflicted
+++ resolved
@@ -37,19 +37,12 @@
       const { compile, link, deployed, minedTx, deployerAddress, deployerEth } = state.toJS()
 
       // The new way of compiling: deployed and minedTx
-<<<<<<< HEAD
-      //await compile( 'ShadowInterface', 'ShadowInterface.sol' )
-      //await compile( 'Shadow', 'Shadow.sol' )
-      const shadowInterface = await deployed( 'ShadowInterface' )
-      const shadow = await deployed( 'Shadow', { abi: shadowInterface.abi } )
-=======
       await compile( 'ShadowInterface', 'ShadowInterface.sol' )
       await compile( 'Shadow', 'Shadow.sol' )
       const shadowInterface = await link( 'ShadowInterface', 'link' ) //deployed( 'ShadowInterface' )
       assert( List.isList(shadowInterface.get('abi')), 'ABI should be a Map')
       const shadow = await deployed( 'Shadow', { abi: shadowInterface.get('abi') } )
       /*
->>>>>>> 293def5c
       const args = List([new BN(1234), deployerAddress, new BN(5678)])
       const txData = await getMethodCallData(fromJS( shadowInterface.abi ), 'doTheThing', args)
       assert( List.isList(fromJS( shadowInterface.abi )), `ABI is not an Immutable List` )
