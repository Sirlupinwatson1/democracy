--- conflicted
+++ resolved
@@ -8,7 +8,7 @@
 const assert  = chai.assert
 chai.use(require('chai-as-promised'))
 
-const { toWei } = require('ethjs-unit')
+const { toWei } = require('web3-utils')
 const utils = require('demo-utils')
 const { DB_DIR, COMPILES_DIR, LINKS_DIR, DEPLOYS_DIR, Logger } = utils
 const { getImmutableKey, setImmutableKey } = utils
@@ -16,14 +16,9 @@
 
 const { wallet } = require('demo-keys')
 const { isCompile, isLink, isDeploy } = require('demo-contract')
-const { createCompiler } = require('demo-compile')
 const { RESTServer } = require('demo-rest')
-<<<<<<< HEAD
-const { argListMixin, bmMixin, compileMixin, deployerMixin, departMixin, run } = require('..')
-=======
 const { argListMixin, deployerMixin, run } = require('demo-transform')
 const { departMixin } = require('..')
->>>>>>> 7a37eef8
 
 describe( 'Remote departures', () => {
   
@@ -64,9 +59,7 @@
       sourcePathList: ["../../node_modules/demo-test-contracts/contracts"],
     }))
     const m1 = deployerMixin()
-    const m2 = bmMixin()
-    const m3 = compileMixin(createCompiler)
-    const m4 = departMixin()
+    const m2 = departMixin()
     const departFunc = async (state) => {
       const {compile, link, deploy, bm, deployerEth, deployerAddress} = state.toJS()
        
@@ -78,10 +71,12 @@
         weiValue: toWei('0.1', 'ether'),
       }) 
 
+      //LOGGER.info( 'Compiling', Date.now() )
       const cout = await compile( 'DifferentSender', 'DifferentSender.sol' )
       assert(isCompile(cout),
              `Compiling output invalid: ${JSON.stringify(cout.toJS())}`)
       
+      //LOGGER.info( 'Linking', Date.now() )
       const lout = await link( 'DifferentSender', 'link' )
       assert(isLink(lout),
              `Linking output invalid: ${JSON.stringify(lout.toJS())}`)
@@ -96,11 +91,7 @@
       return new Map({ result: true })
     }
 
-<<<<<<< HEAD
-    finalState = (await run( m0, m1, m2, m3, m4, departFunc )).toJS()
-=======
     finalState = (await run( [ m0, m1, m2, departFunc ] )).toJS()
->>>>>>> 7a37eef8
     bm = finalState.bm
     assert.notEqual(bm.inputter, getImmutableKey)
     assert.notEqual(bm.outputter, setImmutableKey)
