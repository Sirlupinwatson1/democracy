const departure = require('./src/departure')
<<<<<<< HEAD
const runner = require('./src/runner')
const top = require('./src/top')
const shims = require('./src/shims')

module.exports = {
  ...departure,
  ...runner,
  ...top,
  ...shims,
=======

module.exports = {
  ...departure,
>>>>>>> 7a37eef8
}<|MERGE_RESOLUTION|>--- conflicted
+++ resolved
@@ -1,17 +1,5 @@
 const departure = require('./src/departure')
-<<<<<<< HEAD
-const runner = require('./src/runner')
-const top = require('./src/top')
-const shims = require('./src/shims')
 
 module.exports = {
   ...departure,
-  ...runner,
-  ...top,
-  ...shims,
-=======
-
-module.exports = {
-  ...departure,
->>>>>>> 7a37eef8
 }